# Copyright (c) 2010-2012 OpenStack Foundation
#
# Licensed under the Apache License, Version 2.0 (the "License");
# you may not use this file except in compliance with the License.
# You may obtain a copy of the License at
#
#    http://www.apache.org/licenses/LICENSE-2.0
#
# Unless required by applicable law or agreed to in writing, software
# distributed under the License is distributed on an "AS IS" BASIS,
# WITHOUT WARRANTIES OR CONDITIONS OF ANY KIND, either express or
# implied.
# See the License for the specific language governing permissions and
# limitations under the License.

import os
from os.path import isdir, isfile, join
import random
import shutil
import time
import itertools
import cPickle as pickle
from swift import gettext_ as _

import eventlet
from eventlet import GreenPool, tpool, Timeout, sleep, hubs
from eventlet.green import subprocess
from eventlet.support.greenlets import GreenletExit

from swift.common.ring.utils import is_local_device
from swift.common.utils import whataremyips, unlink_older_than, \
    compute_eta, get_logger, dump_recon_cache, ismount, \
    rsync_ip, mkdirs, config_true_value, list_from_csv, get_hub, \
    tpool_reraise, config_auto_int_value
from swift.common.bufferedhttp import http_connect
from swift.common.daemon import Daemon
from swift.common.http import HTTP_OK, HTTP_INSUFFICIENT_STORAGE
from swift.obj import ssync_sender
from swift.obj.diskfile import (DiskFileManager, get_hashes, get_data_dir,
                                get_tmp_dir)
from swift.common.storage_policy import POLICIES, REPL_POLICY


hubs.use_hub(get_hub())


class ObjectReplicator(Daemon):
    """
    Replicate objects.

    Encapsulates most logic and data needed by the object replication process.
    Each call to .replicate() performs one replication pass.  It's up to the
    caller to do this in a loop.
    """

    def __init__(self, conf):
        """
        :param conf: configuration object obtained from ConfigParser
        :param logger: logging object
        """
        self.conf = conf
        self.logger = get_logger(conf, log_route='object-replicator')
        self.devices_dir = conf.get('devices', '/srv/node')
        self.mount_check = config_true_value(conf.get('mount_check', 'true'))
        self.vm_test_mode = config_true_value(conf.get('vm_test_mode', 'no'))
        self.swift_dir = conf.get('swift_dir', '/etc/swift')
        self.port = int(conf.get('bind_port', 6000))
        self.concurrency = int(conf.get('concurrency', 1))
        self.stats_interval = int(conf.get('stats_interval', '300'))
        self.ring_check_interval = int(conf.get('ring_check_interval', 15))
        self.next_check = time.time() + self.ring_check_interval
        self.reclaim_age = int(conf.get('reclaim_age', 86400 * 7))
        self.partition_times = []
        self.run_pause = int(conf.get('run_pause', 30))
        self.rsync_timeout = int(conf.get('rsync_timeout', 900))
        self.rsync_io_timeout = conf.get('rsync_io_timeout', '30')
        self.rsync_bwlimit = conf.get('rsync_bwlimit', '0')
        self.http_timeout = int(conf.get('http_timeout', 60))
        self.lockup_timeout = int(conf.get('lockup_timeout', 1800))
        self.recon_cache_path = conf.get('recon_cache_path',
                                         '/var/cache/swift')
        self.rcache = os.path.join(self.recon_cache_path, "object.recon")
        self.conn_timeout = float(conf.get('conn_timeout', 0.5))
        self.node_timeout = float(conf.get('node_timeout', 10))
        self.sync_method = getattr(self, conf.get('sync_method') or 'rsync')
        self.network_chunk_size = int(conf.get('network_chunk_size', 65536))
        self.headers = {
            'Content-Length': '0',
            'user-agent': 'object-replicator %s' % os.getpid()}
        self.rsync_error_log_line_length = \
            int(conf.get('rsync_error_log_line_length', 0))
        self.handoffs_first = config_true_value(conf.get('handoffs_first',
                                                         False))
        self.handoff_delete = config_auto_int_value(
            conf.get('handoff_delete', 'auto'), 0)
        self._diskfile_mgr = DiskFileManager(conf, self.logger)

    def sync(self, node, job, suffixes):  # Just exists for doc anchor point
        """
        Synchronize local suffix directories from a partition with a remote
        node.

        :param node: the "dev" entry for the remote node to sync with
        :param job: information about the partition being synced
        :param suffixes: a list of suffixes which need to be pushed

        :returns: boolean indicating success or failure
        """
        return self.sync_method(node, job, suffixes)

    def get_object_ring(self, policy_idx):
        """
        Get the ring object to use to handle a request based on its policy.

        :policy_idx: policy index as defined in swift.conf
        :returns: appropriate ring object
        """
        return POLICIES.get_object_ring(policy_idx, self.swift_dir)

    def _rsync(self, args):
        """
        Execute the rsync binary to replicate a partition.

        :returns: return code of rsync process. 0 is successful
        """
        start_time = time.time()
        ret_val = None
        try:
            with Timeout(self.rsync_timeout):
                proc = subprocess.Popen(args,
                                        stdout=subprocess.PIPE,
                                        stderr=subprocess.STDOUT)
                results = proc.stdout.read()
                ret_val = proc.wait()
        except Timeout:
            self.logger.error(_("Killing long-running rsync: %s"), str(args))
            proc.kill()
            return 1  # failure response code
        total_time = time.time() - start_time
        for result in results.split('\n'):
            if result == '':
                continue
            if result.startswith('cd+'):
                continue
            if not ret_val:
                self.logger.info(result)
            else:
                self.logger.error(result)
        if ret_val:
            error_line = _('Bad rsync return code: %(ret)d <- %(args)s') % \
                {'args': str(args), 'ret': ret_val}
            if self.rsync_error_log_line_length:
                error_line = error_line[:self.rsync_error_log_line_length]
            self.logger.error(error_line)
        elif results:
            self.logger.info(
                _("Successful rsync of %(src)s at %(dst)s (%(time).03f)"),
                {'src': args[-2], 'dst': args[-1], 'time': total_time})
        else:
            self.logger.debug(
                _("Successful rsync of %(src)s at %(dst)s (%(time).03f)"),
                {'src': args[-2], 'dst': args[-1], 'time': total_time})
        return ret_val

    def rsync(self, node, job, suffixes):
        """
        Uses rsync to implement the sync method. This was the first
        sync method in Swift.
        """
        if not os.path.exists(job['path']):
            return False
        args = [
            'rsync',
            '--recursive',
            '--whole-file',
            '--human-readable',
            '--xattrs',
            '--itemize-changes',
            '--ignore-existing',
            '--timeout=%s' % self.rsync_io_timeout,
            '--contimeout=%s' % self.rsync_io_timeout,
            '--bwlimit=%s' % self.rsync_bwlimit,
        ]
        node_ip = rsync_ip(node['replication_ip'])
        if self.vm_test_mode:
            rsync_module = '%s::object%s' % (node_ip, node['replication_port'])
        else:
            rsync_module = '%s::object' % node_ip
        had_any = False
        for suffix in suffixes:
            spath = join(job['path'], suffix)
            if os.path.exists(spath):
                args.append(spath)
                had_any = True
        if not had_any:
            return False
        data_dir = get_data_dir(job['policy_idx'])
        args.append(join(rsync_module, node['device'],
                    data_dir, job['partition']))
        return self._rsync(args) == 0

    def ssync(self, node, job, suffixes):
        return ssync_sender.Sender(self, node, job, suffixes)()

    def check_ring(self, object_ring):
        """
        Check to see if the ring has been updated
        :param object_ring: the ring to check

        :returns: boolean indicating whether or not the ring has changed
        """
        if time.time() > self.next_check:
            self.next_check = time.time() + self.ring_check_interval
            if object_ring.has_changed():
                return False
        return True

    def update_deleted(self, job):
        """
        High-level method that replicates a single partition that doesn't
        belong on this node.

        :param job: a dict containing info about the partition to be replicated
        """

        def tpool_get_suffixes(path):
            return [suff for suff in os.listdir(path)
                    if len(suff) == 3 and isdir(join(path, suff))]
        self.replication_count += 1
        self.logger.increment('partition.delete.count.%s' % (job['device'],))
        self.headers['X-Backend-Storage-Policy-Index'] = job['policy_idx']
        begin = time.time()
        try:
            responses = []
            suffixes = tpool.execute(tpool_get_suffixes, job['path'])
            if suffixes:
                for node in job['nodes']:
                    success = self.sync(node, job, suffixes)
                    if success:
                        with Timeout(self.http_timeout):
                            conn = http_connect(
                                node['replication_ip'],
                                node['replication_port'],
                                node['device'], job['partition'], 'REPLICATE',
                                '/' + '-'.join(suffixes), headers=self.headers)
                            conn.getresponse().read()
                    responses.append(success)
            if self.handoff_delete:
                # delete handoff if we have had handoff_delete successes
                delete_handoff = len([resp for resp in responses if resp]) >= \
                    self.handoff_delete
            else:
                # delete handoff if all syncs were successful
                delete_handoff = len(responses) == len(job['nodes']) and \
                    all(responses)
            if not suffixes or delete_handoff:
                self.logger.info(_("Removing partition: %s"), job['path'])
                tpool.execute(shutil.rmtree, job['path'], ignore_errors=True)
        except (Exception, Timeout):
            self.logger.exception(_("Error syncing handoff partition"))
        finally:
            self.partition_times.append(time.time() - begin)
            self.logger.timing_since('partition.delete.timing', begin)

    def update(self, job):
        """
        High-level method that replicates a single partition.

        :param job: a dict containing info about the partition to be replicated
        """
        self.replication_count += 1
        self.logger.increment('partition.update.count.%s' % (job['device'],))
        self.headers['X-Backend-Storage-Policy-Index'] = job['policy_idx']
        begin = time.time()
        try:
            hashed, local_hash = tpool_reraise(
                get_hashes, job['path'],
                do_listdir=(self.replication_count % 10) == 0,
                reclaim_age=self.reclaim_age)
            self.suffix_hash += hashed
            self.logger.update_stats('suffix.hashes', hashed)
            attempts_left = len(job['nodes'])
            nodes = itertools.chain(
                job['nodes'],
                job['object_ring'].get_more_nodes(int(job['partition'])))
            while attempts_left > 0:
                # If this throws StopIteration it will be caught way below
                node = next(nodes)
                attempts_left -= 1
                try:
                    with Timeout(self.http_timeout):
                        resp = http_connect(
                            node['replication_ip'], node['replication_port'],
                            node['device'], job['partition'], 'REPLICATE',
                            '', headers=self.headers).getresponse()
                        if resp.status == HTTP_INSUFFICIENT_STORAGE:
                            self.logger.error(_('%(ip)s/%(device)s responded'
                                                ' as unmounted'), node)
                            attempts_left += 1
                            continue
                        if resp.status != HTTP_OK:
                            self.logger.error(_("Invalid response %(resp)s "
                                                "from %(ip)s"),
                                              {'resp': resp.status,
                                               'ip': node['replication_ip']})
                            continue
                        remote_hash = pickle.loads(resp.read())
                        del resp
                    suffixes = [suffix for suffix in local_hash if
                                local_hash[suffix] !=
                                remote_hash.get(suffix, -1)]
                    if not suffixes:
                        continue
                    hashed, recalc_hash = tpool_reraise(
                        get_hashes,
                        job['path'], recalculate=suffixes,
                        reclaim_age=self.reclaim_age)
                    self.logger.update_stats('suffix.hashes', hashed)
                    local_hash = recalc_hash
                    suffixes = [suffix for suffix in local_hash if
                                local_hash[suffix] !=
                                remote_hash.get(suffix, -1)]
                    self.sync(node, job, suffixes)
                    with Timeout(self.http_timeout):
                        conn = http_connect(
                            node['replication_ip'], node['replication_port'],
                            node['device'], job['partition'], 'REPLICATE',
                            '/' + '-'.join(suffixes),
                            headers=self.headers)
                        conn.getresponse().read()
                    self.suffix_sync += len(suffixes)
                    self.logger.update_stats('suffix.syncs', len(suffixes))
                except (Exception, Timeout):
                    self.logger.exception(_("Error syncing with node: %s") %
                                          node)
            self.suffix_count += len(local_hash)
        except (Exception, Timeout):
            self.logger.exception(_("Error syncing partition"))
        finally:
            self.partition_times.append(time.time() - begin)
            self.logger.timing_since('partition.update.timing', begin)

    def stats_line(self):
        """
        Logs various stats for the currently running replication pass.
        """
        if self.replication_count:
            elapsed = (time.time() - self.start) or 0.000001
            rate = self.replication_count / elapsed
            self.logger.info(
                _("%(replicated)d/%(total)d (%(percentage).2f%%)"
                  " partitions replicated in %(time).2fs (%(rate).2f/sec, "
                  "%(remaining)s remaining)"),
                {'replicated': self.replication_count, 'total': self.job_count,
                 'percentage': self.replication_count * 100.0 / self.job_count,
                 'time': time.time() - self.start, 'rate': rate,
                 'remaining': '%d%s' % compute_eta(self.start,
                                                   self.replication_count,
                                                   self.job_count)})
            if self.suffix_count:
                self.logger.info(
                    _("%(checked)d suffixes checked - "
                      "%(hashed).2f%% hashed, %(synced).2f%% synced"),
                    {'checked': self.suffix_count,
                     'hashed': (self.suffix_hash * 100.0) / self.suffix_count,
                     'synced': (self.suffix_sync * 100.0) / self.suffix_count})
                self.partition_times.sort()
                self.logger.info(
                    _("Partition times: max %(max).4fs, "
                      "min %(min).4fs, med %(med).4fs"),
                    {'max': self.partition_times[-1],
                     'min': self.partition_times[0],
                     'med': self.partition_times[
                         len(self.partition_times) // 2]})
        else:
            self.logger.info(
                _("Nothing replicated for %s seconds."),
                (time.time() - self.start))

    def kill_coros(self):
        """Utility function that kills all coroutines currently running."""
        for coro in list(self.run_pool.coroutines_running):
            try:
                coro.kill(GreenletExit)
            except GreenletExit:
                pass

    def heartbeat(self):
        """
        Loop that runs in the background during replication.  It periodically
        logs progress.
        """
        while True:
            eventlet.sleep(self.stats_interval)
            self.stats_line()

    def detect_lockups(self):
        """
        In testing, the pool.waitall() call very occasionally failed to return.
        This is an attempt to make sure the replicator finishes its replication
        pass in some eventuality.
        """
        while True:
            eventlet.sleep(self.lockup_timeout)
            if self.replication_count == self.last_replication_count:
                self.logger.error(_("Lockup detected.. killing live coros."))
                self.kill_coros()
            self.last_replication_count = self.replication_count

<<<<<<< HEAD
    def build_replication_jobs(self, policy, jobs, ips):
=======
    def process_repl(self, policy, ips, override_devices=None,
                     override_partitions=None):
>>>>>>> 00d059c9
        """
        Helper function for collect_jobs to build jobs for replication
        using replication style storage policy
        """
        jobs = []
        obj_ring = self.get_object_ring(policy.idx)
        data_dir = get_data_dir(policy.idx)
        for local_dev in [dev for dev in obj_ring.devs
                          if (dev
                              and is_local_device(ips,
                                                  self.port,
                                                  dev['replication_ip'],
                                                  dev['replication_port'])
                              and (override_devices is None
                                   or dev['device'] in override_devices))]:
            dev_path = join(self.devices_dir, local_dev['device'])
            obj_path = join(dev_path, data_dir)
            tmp_path = join(dev_path, get_tmp_dir(int(policy)))
            if self.mount_check and not ismount(dev_path):
                self.logger.warn(_('%s is not mounted'), local_dev['device'])
                continue
            unlink_older_than(tmp_path, time.time() - self.reclaim_age)
            if not os.path.exists(obj_path):
                try:
                    mkdirs(obj_path)
                except Exception:
                    self.logger.exception('ERROR creating %s' % obj_path)
                continue
            for partition in os.listdir(obj_path):
                if (override_partitions is not None
                        and partition not in override_partitions):
                    continue

                try:
                    job_path = join(obj_path, partition)
                    part_nodes = obj_ring.get_part_nodes(int(partition))
                    nodes = [node for node in part_nodes
                             if node['id'] != local_dev['id']]
                    jobs.append(
                        dict(path=job_path,
                             device=local_dev['device'],
                             nodes=nodes,
                             delete=len(nodes) > len(part_nodes) - 1,
                             policy_idx=policy.idx,
                             partition=partition,
                             object_ring=obj_ring))
                except ValueError:
                    continue
        return jobs

    def collect_jobs(self, override_devices=None, override_partitions=None,
                     override_policies=None):
        """
        Returns a sorted list of jobs (dictionaries) that specify the
        partitions, nodes, etc to be rsynced.

        :param override_devices: if set, only jobs on these devices
            will be returned
        :param override_partitions: if set, only jobs on these partitions
            will be returned
        :param override_policies: if set, only jobs in these storage
            policies will be returned
        """
        jobs = []
        ips = whataremyips()
        for policy in POLICIES:
<<<<<<< HEAD
            if policy.policy_type == REPL_POLICY:
                self.build_replication_jobs(policy, jobs, ips)
=======
            if (override_policies is not None
                    and str(policy.idx) not in override_policies):
                continue
            # may need to branch here for future policy types
            jobs += self.process_repl(policy, ips,
                                      override_devices=override_devices,
                                      override_partitions=override_partitions)
>>>>>>> 00d059c9
        random.shuffle(jobs)
        if self.handoffs_first:
            # Move the handoff parts to the front of the list
            jobs.sort(key=lambda job: not job['delete'])
        self.job_count = len(jobs)
        return jobs

    def replicate(self, override_devices=None, override_partitions=None,
                  override_policies=None):
        """Run a replication pass"""
        self.start = time.time()
        self.suffix_count = 0
        self.suffix_sync = 0
        self.suffix_hash = 0
        self.replication_count = 0
        self.last_replication_count = -1
        self.partition_times = []

        stats = eventlet.spawn(self.heartbeat)
        lockup_detector = eventlet.spawn(self.detect_lockups)
        eventlet.sleep()  # Give spawns a cycle

        try:
            self.run_pool = GreenPool(size=self.concurrency)
            jobs = self.collect_jobs(override_devices=override_devices,
                                     override_partitions=override_partitions,
                                     override_policies=override_policies)
            for job in jobs:
                dev_path = join(self.devices_dir, job['device'])
                if self.mount_check and not ismount(dev_path):
                    self.logger.warn(_('%s is not mounted'), job['device'])
                    continue
                if not self.check_ring(job['object_ring']):
                    self.logger.info(_("Ring change detected. Aborting "
                                       "current replication pass."))
                    return
                try:
                    if isfile(job['path']):
                        # Clean up any (probably zero-byte) files where a
                        # partition should be.
                        self.logger.warning(
                            'Removing partition directory '
                            'which was a file: %s', job['path'])
                        os.remove(job['path'])
                        continue
                except OSError:
                    continue
                if job['delete']:
                    self.run_pool.spawn(self.update_deleted, job)
                else:
                    self.run_pool.spawn(self.update, job)
            with Timeout(self.lockup_timeout):
                self.run_pool.waitall()
        except (Exception, Timeout):
            self.logger.exception(_("Exception in top-level replication loop"))
            self.kill_coros()
        finally:
            stats.kill()
            lockup_detector.kill()
            self.stats_line()

    def run_once(self, *args, **kwargs):
        start = time.time()
        self.logger.info(_("Running object replicator in script mode."))

        override_devices = list_from_csv(kwargs.get('devices'))
        override_partitions = list_from_csv(kwargs.get('partitions'))
        override_policies = list_from_csv(kwargs.get('policies'))
        if not override_devices:
            override_devices = None
        if not override_partitions:
            override_partitions = None
        if not override_policies:
            override_policies = None

        self.replicate(
            override_devices=override_devices,
            override_partitions=override_partitions,
            override_policies=override_policies)
        total = (time.time() - start) / 60
        self.logger.info(
            _("Object replication complete (once). (%.02f minutes)"), total)
        if not (override_partitions or override_devices):
            dump_recon_cache({'object_replication_time': total,
                              'object_replication_last': time.time()},
                             self.rcache, self.logger)

    def run_forever(self, *args, **kwargs):
        self.logger.info(_("Starting object replicator in daemon mode."))
        # Run the replicator continually
        while True:
            start = time.time()
            self.logger.info(_("Starting object replication pass."))
            # Run the replicator
            self.replicate()
            total = (time.time() - start) / 60
            self.logger.info(
                _("Object replication complete. (%.02f minutes)"), total)
            dump_recon_cache({'object_replication_time': total,
                              'object_replication_last': time.time()},
                             self.rcache, self.logger)
            self.logger.debug('Replication sleeping for %s seconds.',
                              self.run_pause)
            sleep(self.run_pause)<|MERGE_RESOLUTION|>--- conflicted
+++ resolved
@@ -407,12 +407,8 @@
                 self.kill_coros()
             self.last_replication_count = self.replication_count
 
-<<<<<<< HEAD
-    def build_replication_jobs(self, policy, jobs, ips):
-=======
-    def process_repl(self, policy, ips, override_devices=None,
-                     override_partitions=None):
->>>>>>> 00d059c9
+    def build_replication_jobs(self, policy, ips, override_devices=None,
+                               override_partitions=None):
         """
         Helper function for collect_jobs to build jobs for replication
         using replication style storage policy
@@ -479,18 +475,14 @@
         jobs = []
         ips = whataremyips()
         for policy in POLICIES:
-<<<<<<< HEAD
-            if policy.policy_type == REPL_POLICY:
-                self.build_replication_jobs(policy, jobs, ips)
-=======
-            if (override_policies is not None
+            if (policy.policy_type == REPL_POLICY
+                    and override_policies is not None
                     and str(policy.idx) not in override_policies):
                 continue
             # may need to branch here for future policy types
-            jobs += self.process_repl(policy, ips,
-                                      override_devices=override_devices,
-                                      override_partitions=override_partitions)
->>>>>>> 00d059c9
+            jobs += self.build_replication_jobs(
+                policy, ips, override_devices=override_devices,
+                override_partitions=override_partitions)
         random.shuffle(jobs)
         if self.handoffs_first:
             # Move the handoff parts to the front of the list
